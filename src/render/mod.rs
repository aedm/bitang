mod shader_context;
use anyhow::Result;
use std::cmp::max;
use std::collections::VecDeque;
use std::convert::TryInto;
use std::f32::consts::PI;
use std::fs::File;
use std::io::Read;
use std::sync::Arc;
use std::time::Instant;

use crate::render::shader_context::ContextUniforms;
use crate::Object;
use bytemuck::{Pod, Zeroable};
use cgmath::{Matrix3, Matrix4, Point3, Rad, Vector3};
use egui::plot::{HLine, Line, Plot, Value, Values};
use egui::{Color32, ColorImage, Ui};
use egui_vulkano::UpdateTexturesResult;
use glam::{Mat4, Vec3};
use image::io::Reader as ImageReader;
use image::RgbaImage;
use vulkano::buffer::{BufferUsage, CpuAccessibleBuffer, CpuBufferPool, TypedBufferAccess};
use vulkano::command_buffer::{
    AutoCommandBufferBuilder, CommandBufferUsage, PrimaryAutoCommandBuffer, SubpassContents,
};
use vulkano::descriptor_set::{PersistentDescriptorSet, WriteDescriptorSet};
use vulkano::device::physical::{PhysicalDevice, PhysicalDeviceType};
use vulkano::device::{Device, DeviceCreateInfo, DeviceExtensions, Queue, QueueCreateInfo};
use vulkano::format::Format;
use vulkano::image::view::ImageView;
use vulkano::image::{
    ImageAccess, ImageDimensions, ImageUsage, ImmutableImage, MipmapsCount, SwapchainImage,
};
use vulkano::instance::{Instance, InstanceCreateInfo};
use vulkano::pipeline::graphics::depth_stencil::DepthStencilState;
use vulkano::pipeline::graphics::input_assembly::InputAssemblyState;
use vulkano::pipeline::graphics::vertex_input::{
    BuffersDefinition, VertexMemberInfo, VertexMemberTy,
};
use vulkano::pipeline::graphics::viewport::Viewport;
use vulkano::pipeline::graphics::viewport::ViewportState;
use vulkano::pipeline::Pipeline;
use vulkano::pipeline::{GraphicsPipeline, PipelineBindPoint};
use vulkano::render_pass::{Framebuffer, FramebufferCreateInfo, RenderPass, Subpass};
use vulkano::sampler::{Filter, Sampler, SamplerAddressMode, SamplerCreateInfo};
use vulkano::shader::ShaderModule;
use vulkano::swapchain::{AcquireError, Swapchain, SwapchainCreateInfo, SwapchainCreationError};
use vulkano::sync::{FenceSignalFuture, FlushError, GpuFuture};
use vulkano::{swapchain, sync};
use vulkano_win::VkSurfaceBuild;
use winit::event::{Event, WindowEvent};
use winit::event_loop::{ControlFlow, EventLoop};
use winit::window::{Fullscreen, Window, WindowBuilder};

#[derive(Default, Debug, Clone, Copy, Pod, Zeroable)]
#[repr(C)]
pub struct Vertex3 {
    a_position: [f32; 3],
    a_normal: [f32; 3],
    a_tangent: [f32; 3],
    a_uv: [f32; 2],
    a_padding: f32,
}

vulkano::impl_vertex!(Vertex3, a_position, a_normal, a_tangent, a_uv, a_padding);

pub struct VulkanRenderer {
    pub device: Arc<Device>,
    pub queue: Arc<Queue>,
    pub current_frame: usize,
    pub framebuffers: Vec<Arc<Framebuffer>>,
    pub surface: Arc<swapchain::Surface<Window>>,
    pub render_pass: Arc<RenderPass>,
    pub swapchain: Arc<Swapchain<Window>>,
}

pub struct Drawable {
    pub pipeline: Arc<GraphicsPipeline>,
    pub vertex_buffer: Arc<CpuAccessibleBuffer<[Vertex3]>>,
    pub uniform_buffer: CpuBufferPool<ContextUniforms>,
    pub texture: Arc<ImageView<ImmutableImage>>,
    pub descriptor_set: Arc<PersistentDescriptorSet>,
}

pub struct DemoApp {
    start_time: Instant,
    drawable: Option<Box<Drawable>>,
}

impl DemoApp {
    pub fn new(renderer: &VulkanRenderer) -> Self {
        use vulkano::pipeline::graphics::vertex_input::Vertex;
<<<<<<< HEAD
=======
        let pos = Vertex3::member("a_position").unwrap();
        println!("sdfgljh {} {:?} {}", pos.array_size, pos.ty, pos.offset);
>>>>>>> c99b73a8
        DemoApp {
            start_time: Instant::now(),
            drawable: None,
        }
    }

    fn load_texture(renderer: &VulkanRenderer) -> Result<Arc<ImageView<ImmutableImage>>> {
        let rgba = ImageReader::open("app/naty/Albedo.png")?
            .decode()?
            .to_rgba8();
        let dimensions = ImageDimensions::Dim2d {
            width: rgba.dimensions().0,
            height: rgba.dimensions().0,
            array_layers: 1,
        };
        let (image, _future) = ImmutableImage::from_iter(
            rgba.into_raw(),
            dimensions,
            MipmapsCount::One,
            Format::R8G8B8A8_SRGB,
            renderer.queue.clone(),
        )?;
        Ok(ImageView::new_default(image)?)
    }

    fn load_shader(
        file_name: &str,
        renderer: &VulkanRenderer,
        kind: shaderc::ShaderKind,
    ) -> Result<Arc<ShaderModule>> {
        let source = std::fs::read_to_string(file_name)?;
        let header = std::fs::read_to_string("app/header.glsl")?;
        let combined = format!("{}{}", header, source);

        let mut compiler = shaderc::Compiler::new().unwrap();

        let spirv = compiler.compile_into_spirv(&combined, kind, file_name, "main", None)?;
        let spirv_binary = spirv.as_binary_u8();

        let reflect = spirv_reflect::ShaderModule::load_u8_data(spirv_binary).unwrap();
        let ep = &reflect.enumerate_entry_points().unwrap()[0];
        println!("SPIRV Metadata: {:#?}", ep);

        Ok(unsafe { ShaderModule::from_bytes(renderer.device.clone(), spirv_binary) }?)
    }

    pub fn load_model(&mut self, renderer: &VulkanRenderer, object: Object) -> Result<()> {
        let texture = Self::load_texture(renderer).unwrap();

        let vertices = object
            .mesh
            .faces
            .iter()
            .flatten()
            .map(|v| Vertex3 {
                a_position: [v.0[0], v.0[1], v.0[2]],
                a_normal: [v.1[0], v.1[1], v.1[2]],
                a_tangent: [0.0, 0.0, 0.0],
                a_uv: [v.2[0], v.2[1]],
                a_padding: 0.0,
            })
            .collect::<Vec<Vertex3>>();

        let vertex_buffer = CpuAccessibleBuffer::from_iter(
            renderer.device.clone(),
            BufferUsage::all(),
            false,
            vertices,
        )?;

        let vs = DemoApp::load_shader("app/vs.glsl", renderer, shaderc::ShaderKind::Vertex)?;
        let fs = DemoApp::load_shader("app/fs.glsl", renderer, shaderc::ShaderKind::Fragment)?;

        let uniform_buffer = CpuBufferPool::<ContextUniforms>::new(
            renderer.device.clone(),
            BufferUsage {
                uniform_buffer: true,
                ..BufferUsage::none()
            },
        );

        let pipeline = GraphicsPipeline::start()
            .vertex_input_state(BuffersDefinition::new().vertex::<Vertex3>())
            .vertex_shader(vs.entry_point("main").unwrap(), ())
            .input_assembly_state(InputAssemblyState::new())
            .viewport_state(ViewportState::viewport_dynamic_scissor_irrelevant())
            .fragment_shader(fs.entry_point("main").unwrap(), ())
            .depth_stencil_state(DepthStencilState::simple_depth_test())
            .render_pass(Subpass::from(renderer.render_pass.clone().into(), 0).unwrap())
            .build(renderer.device.clone())
            .unwrap();

        let sampler = Sampler::new(
            renderer.device.clone(),
            SamplerCreateInfo {
                mag_filter: Filter::Linear,
                min_filter: Filter::Linear,
                address_mode: [SamplerAddressMode::Repeat; 3],
                ..Default::default()
            },
        )
        .unwrap();

        let layout = pipeline.layout().set_layouts().get(1).unwrap();
        let set = PersistentDescriptorSet::new(
            layout.clone(),
            [WriteDescriptorSet::image_view_sampler(
                0,
                texture.clone(),
                sampler.clone(),
            )],
        )
        .unwrap();

        self.drawable = Some(Box::new(Drawable {
            pipeline,
            vertex_buffer,
            uniform_buffer,
            texture,
            descriptor_set: set,
        }));

        Ok(())
    }

    pub fn draw(
        self: &mut Self,
        renderer: &VulkanRenderer,
        builder: &mut AutoCommandBufferBuilder<PrimaryAutoCommandBuffer>,
        framebuffer: Arc<Framebuffer>,
        viewport: Viewport,
    ) {
        let clear_values = vec![[0.03, 0.03, 0.03, 1.0].into(), 1f32.into()];
        let elapsed = self.start_time.elapsed().as_secs_f32();

        builder
            .begin_render_pass(framebuffer, SubpassContents::Inline, clear_values)
            .unwrap()
            .set_viewport(0, [viewport.clone()]);

        if let Some(drawable) = &self.drawable {
            let model_to_camera =
                Mat4::from_translation(Vec3::new(0.0, 0.0, 3.0)) * Mat4::from_rotation_y(elapsed);
            let model_to_projection = Mat4::perspective_infinite_lh(
                PI / 2.0,
                viewport.dimensions[0] / viewport.dimensions[1],
                0.1,
            ) * Mat4::from_translation(Vec3::new(0.0, 0.0, 3.0))
                * Mat4::from_rotation_y(elapsed);

            let uniform_buffer_subbuffer = {
                let uniform_data = ContextUniforms {
                    model_to_projection, //: model_to_projection.to_cols_array_2d(),
                    model_to_camera,     //: model_to_camera.to_cols_array_2d(),
                };
                drawable.uniform_buffer.next(uniform_data).unwrap()
            };

            let layout = drawable.pipeline.layout().set_layouts().get(0).unwrap();
            let set = PersistentDescriptorSet::new(
                layout.clone(),
                [WriteDescriptorSet::buffer(0, uniform_buffer_subbuffer)],
            )
            .unwrap();

            builder
                .bind_pipeline_graphics(drawable.pipeline.clone())
                .bind_descriptor_sets(
                    PipelineBindPoint::Graphics,
                    drawable.pipeline.layout().clone(),
                    0,
                    set,
                )
                .bind_descriptor_sets(
                    PipelineBindPoint::Graphics,
                    drawable.pipeline.layout().clone(),
                    1,
                    self.drawable.as_ref().unwrap().descriptor_set.clone(),
                )
                .bind_vertex_buffers(0, drawable.vertex_buffer.clone())
                .draw(drawable.vertex_buffer.len().try_into().unwrap(), 1, 0, 0)
                .unwrap(); // Don't end the render pass yet
        }
    }
}<|MERGE_RESOLUTION|>--- conflicted
+++ resolved
@@ -90,11 +90,8 @@
 impl DemoApp {
     pub fn new(renderer: &VulkanRenderer) -> Self {
         use vulkano::pipeline::graphics::vertex_input::Vertex;
-<<<<<<< HEAD
-=======
         let pos = Vertex3::member("a_position").unwrap();
         println!("sdfgljh {} {:?} {}", pos.array_size, pos.ty, pos.offset);
->>>>>>> c99b73a8
         DemoApp {
             start_time: Instant::now(),
             drawable: None,
